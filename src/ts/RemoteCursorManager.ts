--- conflicted
+++ resolved
@@ -24,16 +24,12 @@
   editor: monaco.editor.ICodeEditor;
 
   /**
-<<<<<<< HEAD
-   * Determines if tooltips will be shown when the cursor is moved or hovered.
-=======
    * An additional class name for the cursor element, to tweak the default style
    */
   className?: string;
 
   /**
    * Determines if tooltips will be shown when the cursor is moved.
->>>>>>> 03f782bd
    */
   tooltips?: boolean;
 
@@ -44,15 +40,14 @@
   tooltipDuration?: number;
 
   /**
-<<<<<<< HEAD
    * Show the tooltip when the cursor is hovered
    */
   showTooltipOnHover?: boolean;
-=======
+  
+  /**
    * An additional class name for the tooltip element, to tweak the default style
    */
   tooltipClassName?: string;
->>>>>>> 03f782bd
 }
 
 /**
@@ -141,11 +136,8 @@
       label,
       this._options.tooltips,
       tooltipDurationMs,
-<<<<<<< HEAD
       this._options.showTooltipOnHover,
-=======
       this._options.tooltipClassName,
->>>>>>> 03f782bd
       () => this.removeCursor(id));
     this._cursorWidgets.set(id, cursorWidget);
 
